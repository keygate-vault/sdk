use std::cell::RefCell;
use std::collections::HashSet;
use std::io::Error;
use std::path::PathBuf;
use std::str::FromStr;
use std::sync::{Arc, Mutex, RwLock};

use candid::{CandidType, Decode};
use ic_agent::agent::CallResponse;
use ic_agent::{export::Principal, identity::Secp256k1Identity, Agent};
use ic_ledger_types::{AccountBalanceArgs, AccountIdentifier, DEFAULT_SUBACCOUNT};
use ic_utils::call::{AsyncCall, SyncCall};
use ic_utils::interfaces::ManagementCanister;
use ic_utils::Canister;
use pyo3::types::PyString;
use serde::{Deserialize, Serialize};
use std::fs::OpenOptions;
use std::io::Write;

use pyo3::prelude::*;

#[cfg(test)]
mod tests;

/// Load an identity from a PEM file.
/// ## Returns
/// A [`Result`] containing a [`Secp256k1Identity`] if the identity was loaded successfully, or an [`Error`] if an error occurred.
pub async fn load_identity(path: &str) -> Result<Secp256k1Identity, Error> {
    let identity = Secp256k1Identity::from_pem_file(path);
    match identity {
        Ok(identity) => Ok(identity),
        Err(e) => Err(Error::new(std::io::ErrorKind::Other, e.to_string())),
    }
}

<<<<<<< HEAD
#[derive(Clone)]
=======
/// A client for interacting with the Keygate canister.
///
/// ## Features
/// - Create wallets
/// - Get account IDs
/// - Get balances
/// - Execute transactions
#[pyclass]
#[derive(Clone, Debug)]
>>>>>>> 9608d714
pub struct KeygateClient {
    agent: Agent,
}

fn gzip(blob: Vec<u8>) -> Result<Vec<u8>, Error> {
    use libflate::gzip::Encoder;
    use std::io::Write;
    let mut encoder = Encoder::new(Vec::with_capacity(blob.len())).unwrap();
    encoder.write_all(&blob).unwrap();
    Ok(encoder.finish().into_result().unwrap())
}

#[derive(
    CandidType, Deserialize, Serialize, Clone, Eq, PartialEq, Ord, PartialOrd, Hash, Debug, Default,
)]
struct ICPAccountBalanceArgs {
    account: Vec<u8>,
}

#[derive(
    CandidType,
    Deserialize,
    Serialize,
    Copy,
    Clone,
    Eq,
    PartialEq,
    Ord,
    PartialOrd,
    Hash,
    Debug,
    Default,
)]
struct BalanceResponse {
    e8s: u64,
}

#[derive(
    Deserialize, CandidType, Serialize, Debug, Clone, PartialEq, Eq, PartialOrd, Ord, Hash,
)]
enum TransactionType {
    // Swap,
    Transfer,
}
#[derive(
    Deserialize, Serialize, CandidType, Debug, Clone, PartialEq, Eq, PartialOrd, Ord, Hash,
)]
enum SupportedNetwork {
    ICP,
    // ETH,
}

type TokenPath = String;

#[derive(CandidType, Deserialize, Serialize, Debug, Clone, PartialEq, PartialOrd)]
struct ProposeTransactionArgs {
    to: String,
    token: TokenPath,
    transaction_type: TransactionType,
    network: SupportedNetwork,
    amount: f64,
}

/// Transaction arguments for transferring in ICP
///
/// ## Fields
/// - `to` - The recipient's account ID
/// - `amount` - The amount to transfer
#[derive(CandidType, Deserialize, Serialize, Debug, Clone, PartialEq, PartialOrd, Default)]
pub struct TransactionArgs {
    pub to: String,
    pub amount: f64,
}

#[derive(CandidType, Deserialize, Serialize, Debug, Clone, PartialEq, PartialOrd)]
struct ProposedTransaction {
    id: u64,
    to: String,
    token: TokenPath,
    network: SupportedNetwork,
    amount: f64,
    transaction_type: TransactionType,
    signers: Vec<Principal>,
    rejections: Vec<Principal>,
}

/// Transaction status after execution
#[derive(
    CandidType,
    Deserialize,
    Serialize,
    Debug,
    Clone,
    PartialEq,
    Eq,
    PartialOrd,
    Ord,
    Hash,
    strum_macros::IntoStaticStr,
)]
pub enum IntentStatus {
    Pending(String),
    InProgress(String),
    Completed(String),
    Rejected(String),
    Failed(String),
}

impl KeygateClient {
    /// Create a new Keygate client.
    /// ## Arguments
    /// * `identity` - A [`Secp256k1Identity`] that holds the user's identity. It can be created with the [`load_identity`] function.
    /// * `url` - A string slice that holds the URL of the Keygate canister.
    pub async fn new(identity: Secp256k1Identity, url: &str) -> Result<Self, Error> {
        let agent = Agent::builder()
            .with_url(url)
            .with_identity(identity)
            .build()
            .unwrap();
        agent.fetch_root_key().await.unwrap();
        Ok(Self { agent })
    }

    /// Get the ICP balance of an account.
    pub async fn get_icp_balance(&self, wallet_id: &str) -> Result<u64, Error> {
        let canister_id = Principal::from_text("ryjl3-tyaaa-aaaaa-aaaba-cai").unwrap();
        let account_identifier = AccountIdentifier::new(
            &Principal::from_str(&wallet_id).unwrap(),
            &DEFAULT_SUBACCOUNT,
        );

        let args = AccountBalanceArgs {
            account: account_identifier,
        };

        let encoded_args = candid::encode_args((args,)).unwrap();
        let query = self
            .agent
            .query(&canister_id, "account_balance")
            .with_arg(encoded_args)
            .call()
            .await
            .unwrap();

        let balance_response: BalanceResponse = Decode!(&query, BalanceResponse).unwrap();

        Ok(balance_response.e8s)
    }

    /// Used to create a new wallet. The wallet is a canister that holds the user's account.
    /// The wallet ID is written to a `wallets.csv` file. Running this function multiple times
    /// will create multiple wallets and its IDs will be appended to the file.
    /// ## Returns
    /// A [`Principal`] that holds the wallet ID.
    /// ## The wallet ID is needed to interact with the wallet. Don't lose it.
    pub async fn create_wallet_write_file(&self) -> Result<Principal, Error> {
        let management_canister = ManagementCanister::from_canister(
            Canister::builder()
                .with_agent(&self.agent)
                .with_canister_id("aaaaa-aa")
                .build()
                .unwrap(),
        );

        let (new_canister_id,) = management_canister
            .create_canister()
            .as_provisional_create_with_amount(None)
            .with_effective_canister_id(
                Principal::from_text("rwlgt-iiaaa-aaaaa-aaaaa-cai").unwrap(),
            )
            .call_and_wait()
            .await
            .unwrap();

        let (status,) = management_canister
            .canister_status(&new_canister_id)
            .call_and_wait()
            .await
            .unwrap();

        assert_eq!(format!("{}", status.status), "Running");

        let account_wasm = gzip(include_bytes!("./account.wasm").to_vec()).unwrap();

        management_canister
            .install_code(&new_canister_id, &account_wasm)
            .call_and_wait()
            .await
            .unwrap();

        let canister = Canister::builder()
            .with_agent(&self.agent)
            .with_canister_id(new_canister_id)
            .build()
            .unwrap();

        let canister_id_str = format!("{}", canister.canister_id());
        let csv_content = format!("{}\n", canister_id_str);

        let file_path = "./wallets.csv";
        let mut file = OpenOptions::new()
            .create(true)
            .append(true)
            .open(file_path)
            .unwrap();

        file.write_all(csv_content.as_bytes()).unwrap();

        return Ok(*canister.canister_id());
    }

    /// Used to create a new wallet. The wallet is a canister that holds the user's account.
    /// Running this function multiple times will create multiple wallets.
    /// ## Returns
    /// A [`Principal`] that holds the wallet ID.
    /// ## The wallet ID is needed to interact with the wallet. Don't lose it.
    pub async fn create_wallet(&self) -> Result<Principal, Error> {
        let management_canister = ManagementCanister::from_canister(
            Canister::builder()
                .with_agent(&self.agent)
                .with_canister_id("aaaaa-aa")
                .build()
                .unwrap(),
        );

        let (new_canister_id,) = management_canister
            .create_canister()
            .as_provisional_create_with_amount(None)
            .with_effective_canister_id(
                Principal::from_text("rwlgt-iiaaa-aaaaa-aaaaa-cai").unwrap(),
            )
            .call_and_wait()
            .await
            .unwrap();

        let (status,) = management_canister
            .canister_status(&new_canister_id)
            .call_and_wait()
            .await
            .unwrap();

        assert_eq!(format!("{}", status.status), "Running");

        let account_wasm = gzip(include_bytes!("./account.wasm").to_vec()).unwrap();

        management_canister
            .install_code(&new_canister_id, &account_wasm)
            .call_and_wait()
            .await
            .unwrap();

        let canister = Canister::builder()
            .with_agent(&self.agent)
            .with_canister_id(new_canister_id)
            .build()
            .unwrap();

        return Ok(*canister.canister_id());
    }

    /// Get the account ID of your ICP account.
    pub async fn get_icp_account(&self, wallet_id: &str) -> Result<String, Error> {
        let wallet = Canister::builder()
            .with_agent(&self.agent)
            .with_canister_id(wallet_id)
            .build()
            .unwrap();

        let account_id: (String,) = wallet
            .query("get_icp_account")
            .build()
            .call()
            .await
            .unwrap();
        Ok(account_id.0)
    }

    /// Execute a transaction in ICP.
    /// ## Arguments
    /// * `wallet_id` - The ID of the wallet that holds the account.
    /// * `transaction` - A [`TransactionArgs`] that holds the transaction details.
    pub async fn execute_transaction(
        &self,
        wallet_id: &str,
        transaction: &TransactionArgs,
    ) -> Result<IntentStatus, Error> {
        let wallet = Canister::builder()
            .with_agent(&self.agent)
            .with_canister_id(wallet_id)
            .build()
            .unwrap();

        let complete_transaction = ProposeTransactionArgs {
            to: transaction.to.clone(),
            token: "icp:native".to_string(),
            transaction_type: TransactionType::Transfer,
            network: SupportedNetwork::ICP,
            amount: transaction.amount,
        };

        let proposed_transaction: CallResponse<(ProposedTransaction,)> = wallet
            .update("propose_transaction")
            .with_arg(complete_transaction.clone())
            .build()
            .call()
            .await
            .unwrap();
        let response: ProposedTransaction;
        match proposed_transaction {
            CallResponse::Response((proposed_transaction,)) => response = proposed_transaction,
            CallResponse::Poll(_) => {
                return Err(Error::new(
                    std::io::ErrorKind::Other,
                    "Transaction is still pending",
                ));
            }
        };

        let threshold: (u64,) = wallet.query("get_threshold").build().call().await.unwrap();
        let intent_response: CallResponse<(IntentStatus,)>;
        if threshold.0 <= 1 {
            intent_response = wallet
                .update("execute_transaction")
                .with_arg(response.id)
                .build()
                .call()
                .await
                .unwrap();
        } else {
            return Err(Error::new(std::io::ErrorKind::Other, "Transaction failed"));
        }

        match intent_response {
            CallResponse::Response((status,)) => Ok(status),
            CallResponse::Poll(_) => Err(Error::new(
                std::io::ErrorKind::Other,
                "Transaction is still pending",
            )),
        }
    }
}


#[derive(Deserialize, Serialize)]
struct PersistedState {
    wallet_ids: HashSet<String>,
}

#[pyclass]
struct PyKeygateClient {
    identity_path: String,
    url: String,
    keygate: Arc<RwLock<Option<KeygateClient>>>,
    wallet_ids: Arc<RwLock<HashSet<String>>>,
}

impl PyKeygateClient {
    // Common initialization logic (not exposed to Python)
    async fn initialize(identity_path: &str, url: &str, keygate: Arc<RwLock<Option<KeygateClient>>>) -> PyResult<()> {
        let identity = load_identity(identity_path).await?;
        let client = KeygateClient::new(identity, url).await?;
        *keygate.write().unwrap() = Some(client);
        Ok(())
    }

    fn load_wallets(path: &PathBuf) -> HashSet<String> {
        match std::fs::read_to_string(path) {
            Ok(content) => serde_json::from_str::<PersistedState>(&content).map(|sw| sw.wallet_ids).unwrap(),
            Err(_) => HashSet::new(),
        }
    }

    fn save_wallets(&self) -> Result<(), std::io::Error> {
        let wallets = self.wallet_ids.read().unwrap();
        let state = PersistedState {
            wallet_ids: wallets.clone(),
        };
        let json = serde_json::to_string_pretty(&state)?;
        std::fs::write("config.json", json)?;
        Ok(())
    }
}

#[pymethods]
impl PyKeygateClient {
   #[new]
   fn new(identity_path: &str, url: &str) -> PyResult<Self> {
       Ok(Self {
           identity_path: identity_path.to_string(),
           url: url.to_string(),
           keygate: Arc::new(RwLock::new(None)),
           wallet_ids: Arc::new(RwLock::new(Self::load_wallets(&PathBuf::from("config.json")))),
       })
   }

   fn init<'py>(&'py mut self, py: Python<'py>) -> PyResult<&'py PyAny> {
       let identity_path = self.identity_path.clone();
       let url = self.url.clone();
       let keygate = self.keygate.clone();
       
       pyo3_asyncio::tokio::future_into_py(py, async move { 
           Self::initialize(&identity_path, &url, keygate).await
       })
   }

   fn create_wallet<'py>(&'py self, py: Python<'py>) -> PyResult<&'py PyAny> {
       let keygate = self.keygate.clone();
       
       pyo3_asyncio::tokio::future_into_py(py, async move {
            let client = {
                let guard = keygate.read().unwrap();
                guard.as_ref().cloned().expect("KeygateClient not initialized. Make sure to call init() before using other methods.")
            };

            let created_wallet_principal = client.create_wallet().await;

            match created_wallet_principal {
                Ok(principal) => Ok(principal.to_text()),
                Err(e) => Err(PyErr::new::<pyo3::exceptions::PyException, _>(format!("Error creating a Keygate wallet: {}", e))),
            }
       })
   }

   #[pyo3(signature = (wallet_id))]
   fn get_icp_balance<'py>(&'py self, wallet_id: String, py: Python<'py>) -> PyResult<&'py PyAny> {
        if wallet_id.trim().is_empty() {
            return Err(PyErr::new::<pyo3::exceptions::PyValueError, _>("Wallet ID cannot be empty"));
        }
        
        let keygate = self.keygate.clone();

        println!("Getting ICP balance for wallet: {}", wallet_id);

        pyo3_asyncio::tokio::future_into_py(py, async move {
            let client = {
                let guard = keygate.read().unwrap();
                guard.as_ref().cloned().expect("KeygateClient not initialized. Make sure to call init() before using other methods.")
            };

            let balance = client.get_icp_balance(&wallet_id).await;

            match balance {
                Ok(balance) => Ok(balance),
                Err(e) => Err(PyErr::new::<pyo3::exceptions::PyException, _>(format!("Error getting ICP balance: {}", e))),
            }
        })
    }

    fn get_icp_address<'py>(&'py self, wallet_id: &str, py: Python<'py>) -> PyResult<&'py PyAny> {
        let keygate = self.keygate.clone();
        let wallet_id = wallet_id.to_string();
        let client = {
            let guard = keygate.read().unwrap();
            guard.as_ref().cloned().expect("KeygateClient not initialized. Make sure to call init() before using other methods.")
        };

        pyo3_asyncio::tokio::future_into_py(py, async move {
            let address = client.get_icp_account(&wallet_id).await;
            match address {
                Ok(address) => Ok(address),
                Err(e) => Err(PyErr::new::<pyo3::exceptions::PyException, _>(format!("Error getting ICP address: {}", e))),
            }
        })
    }
}

fn init_test<'py>(py: Python<'py>) -> PyResult<&PyAny> {
    pyo3_asyncio::async_std::future_into_py(py, async { Ok(()) })
}

#[pymodule]
fn keygate_sdk(_py: Python<'_>, m: &PyModule) -> PyResult<()> {
    m.add_class::<PyKeygateClient>()?;
    Ok(())
}<|MERGE_RESOLUTION|>--- conflicted
+++ resolved
@@ -33,9 +33,6 @@
     }
 }
 
-<<<<<<< HEAD
-#[derive(Clone)]
-=======
 /// A client for interacting with the Keygate canister.
 ///
 /// ## Features
@@ -43,9 +40,7 @@
 /// - Get account IDs
 /// - Get balances
 /// - Execute transactions
-#[pyclass]
 #[derive(Clone, Debug)]
->>>>>>> 9608d714
 pub struct KeygateClient {
     agent: Agent,
 }
