--- conflicted
+++ resolved
@@ -36,11 +36,7 @@
 /// - Get balances
 /// - Execute transactions
 #[pyclass]
-<<<<<<< HEAD
-#[derive(Clone)]
-=======
 #[derive(Clone, Debug)]
->>>>>>> 95e15eaf
 pub struct KeygateClient {
     agent: Agent,
 }
